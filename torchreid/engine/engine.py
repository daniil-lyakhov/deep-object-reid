from __future__ import absolute_import, division, print_function
import copy
import datetime
import os
import os.path as osp
import time
from collections import OrderedDict

import matplotlib.pyplot as plt
import numpy as np
import torch
from torch.nn import functional as F
from torch.utils.tensorboard import SummaryWriter

from torchreid import metrics
from torchreid.losses import DeepSupervision
from torchreid.utils import (AverageMeter, MetricMeter, get_model_attr,
                             open_all_layers, open_specified_layers,
                             re_ranking, save_checkpoint,
                             visualize_ranked_results)


class Engine:
    r"""A generic base Engine class for both image- and video-reid.

    Args:
        datamanager (DataManager): an instance of ``torchreid.data.ImageDataManager``
            or ``torchreid.data.VideoDataManager``.
        use_gpu (bool, optional): use gpu. Default is True.
    """

    def __init__(self, datamanager, models, optimizers, schedulers,
                 use_gpu=True, save_chkpt=True, train_patience = 10, lb_lr = 1e-5, early_stoping=False):

        self.datamanager = datamanager
        self.train_loader = self.datamanager.train_loader
        self.test_loader = self.datamanager.test_loader
        self.use_gpu = (torch.cuda.is_available() and use_gpu)
        self.save_chkpt = save_chkpt
        self.writer = None

        self.start_epoch = 0
        self.fixbase_epoch = 0
        self.iter_to_wait = 0
        self.best_metric = 0.0
        self.max_epoch = None
        self.num_batches = None
        self.epoch = None
        self.lb_lr = lb_lr
        self.train_patience = train_patience
        self.early_stoping = early_stoping

        self.models = OrderedDict()
        self.optims = OrderedDict()
        self.scheds = OrderedDict()

        if isinstance(models, (tuple, list)):
            assert isinstance(optimizers, (tuple, list))
            assert isinstance(schedulers, (tuple, list))

            num_models = len(models)
            assert len(optimizers) == num_models
            assert len(schedulers) == num_models

            for model_id, (model, optimizer, scheduler) in enumerate(zip(models, optimizers, schedulers)):
                self.register_model(f'model_{model_id}', model, optimizer, scheduler)
        else:
            assert not isinstance(optimizers, (tuple, list))
            assert not isinstance(schedulers, (tuple, list))

            self.register_model('model', models, optimizers, schedulers)

    def register_model(self, name='model', model=None, optim=None, sched=None):
        if self.__dict__.get('models') is None:
            raise AttributeError(
                'Cannot assign model before super().__init__() call'
            )

        if self.__dict__.get('optims') is None:
            raise AttributeError(
                'Cannot assign optim before super().__init__() call'
            )

        if self.__dict__.get('scheds') is None:
            raise AttributeError(
                'Cannot assign sched before super().__init__() call'
            )

        self.models[name] = model
        self.optims[name] = optim
        self.scheds[name] = sched

    def get_model_names(self, names=None):
        names_real = list(self.models.keys())
        if names is not None:
            if not isinstance(names, list):
                names = [names]
            for name in names:
                assert name in names_real
            return names
        else:
            return names_real

    def save_model(self, epoch, save_dir, is_best=False):
        names = self.get_model_names()

        for name in names:
            ckpt_path = save_checkpoint(
                            {
                                'state_dict': self.models[name].state_dict(),
                                'epoch': epoch + 1,
                                'optimizer': self.optims[name].state_dict(),
                                'scheduler': self.scheds[name].state_dict(),
                                'num_classes': self.datamanager.num_train_pids,
                                'classes_map': self.datamanager.train_loader.dataset.classes
                            },
                            osp.join(save_dir, name),
                            is_best=is_best
                        )
            latest_name = osp.join(save_dir, 'latest.pth')
            if osp.lexists(latest_name):
                os.remove(latest_name)
            os.symlink(ckpt_path, latest_name)

    def set_model_mode(self, mode='train', names=None):
        assert mode in ['train', 'eval', 'test']
        names = self.get_model_names(names)

        for name in names:
            if mode == 'train':
                self.models[name].train()
            else:
                self.models[name].eval()

    def get_current_lr(self, names=None):
        names = self.get_model_names(names)
        name = names[0]
        return self.optims[name].param_groups[0]['lr']

    def update_lr(self, names=None, output_avg_metric=None):
        names = self.get_model_names(names)

        for name in names:
            if self.scheds[name] is not None:
                if self.scheds[name].__class__.__name__ in ['ReduceLROnPlateau', 'WarmupScheduler']:
                    self.scheds[name].step(metrics=output_avg_metric)
                else:
                    self.scheds[name].step()

    def exit_on_plataeu(self, top1, top5, mAP):
            name = self.get_model_names()[0]
            current_lr = self.get_current_lr()

            if current_lr == self.lb_lr:
                current_metric = np.round(top1, 4)
                if (self.best_metric >= current_metric):
                    self.iter_to_wait += 1
                    if self.iter_to_wait >= self.train_patience:
                        print("The training stopped due to no improvements for {} epochs".format(self.train_patience))
                        return True
                else:
                    self.best_metric = current_metric
                    self.iter_to_wait = 0

            return False

    def run(
        self,
        save_dir='log',
        tb_log_dir='',
        max_epoch=0,
        start_epoch=0,
        print_freq=10,
        fixbase_epoch=0,
        open_layers=None,
        start_eval=0,
        eval_freq=-1,
        test_only=False,
        dist_metric='euclidean',
        normalize_feature=False,
        visrank=False,
        visrank_topk=10,
        use_metric_cuhk03=False,
        ranks=(1, 5, 10, 20),
        rerank=False,
        lr_finder = False,
        **kwargs
    ):
        r"""A unified pipeline for training and evaluating a model.

        Args:
            save_dir (str): directory to save model.
            max_epoch (int): maximum epoch.
            start_epoch (int, optional): starting epoch. Default is 0.
            print_freq (int, optional): print_frequency. Default is 10.
            fixbase_epoch (int, optional): number of epochs to train ``open_layers`` (new layers)
                while keeping base layers frozen. Default is 0. ``fixbase_epoch`` is counted
                in ``max_epoch``.
            open_layers (str or list, optional): layers (attribute names) open for training.
            start_eval (int, optional): from which epoch to start evaluation. Default is 0.
            eval_freq (int, optional): evaluation frequency. Default is -1 (meaning evaluation
                is only performed at the end of training).
            test_only (bool, optional): if True, only runs evaluation on test datasets.
                Default is False.
            dist_metric (str, optional): distance metric used to compute distance matrix
                between query and gallery. Default is "euclidean".
            normalize_feature (bool, optional): performs L2 normalization on feature vectors before
                computing feature distance. Default is False.
            visrank (bool, optional): visualizes ranked results. Default is False. It is recommended to
                enable ``visrank`` when ``test_only`` is True. The ranked images will be saved to
                "save_dir/visrank_dataset", e.g. "save_dir/visrank_market1501".
            visrank_topk (int, optional): top-k ranked images to be visualized. Default is 10.
            use_metric_cuhk03 (bool, optional): use single-gallery-shot setting for cuhk03.
                Default is False. This should be enabled when using cuhk03 classic split.
            ranks (list, optional): cmc ranks to be computed. Default is [1, 5, 10, 20].
            rerank (bool, optional): uses person re-ranking (by Zhong et al. CVPR'17).
                Default is False. This is only enabled when test_only=True.
        """
        if visrank and not test_only:
            raise ValueError('visrank can be set to True only if test_only=True')

        if test_only:
            self.test(
                0,
                dist_metric=dist_metric,
                normalize_feature=normalize_feature,
                visrank=visrank,
                visrank_topk=visrank_topk,
                save_dir=save_dir,
                use_metric_cuhk03=use_metric_cuhk03,
                ranks=ranks,
                rerank=rerank,
            )
            return

        if self.writer is None:
            log_dir = tb_log_dir if len(tb_log_dir) else save_dir
            self.writer = SummaryWriter(log_dir=log_dir)

        time_start = time.time()
        top1 = None
        self.start_epoch = start_epoch
        self.max_epoch = max_epoch
        self.fixbase_epoch = fixbase_epoch
        print('=> Start training')

        for self.epoch in range(self.start_epoch, self.max_epoch):

            self.train(
                print_freq=print_freq,
                fixbase_epoch=fixbase_epoch,
                open_layers=open_layers,
                lr_finder = lr_finder
            )

            if ((self.epoch + 1) >= start_eval
               and eval_freq > 0
               and (self.epoch+1) % eval_freq == 0
               and (self.epoch + 1) != self.max_epoch):

                top1, top5, mAP = self.test(
                    self.epoch,
                    dist_metric=dist_metric,
                    normalize_feature=normalize_feature,
                    visrank=visrank,
                    visrank_topk=visrank_topk,
                    save_dir=save_dir,
                    use_metric_cuhk03=use_metric_cuhk03,
                    ranks=ranks,
                    lr_finder = lr_finder
                )
                if self.save_chkpt:
                    self.save_model(self.epoch, save_dir)

                if lr_finder:
                    print(f"epoch: {self.epoch}\t top1: {top1}\t lr: {self.get_current_lr()}")

            if (self.early_stoping and
                not lr_finder and
                self.exit_on_plataeu(top1, top5, mAP)):
                    break

        if self.max_epoch > 0:
            print('=> Final test')
            top1_final, top5, mAP = self.test(
                self.epoch,
                dist_metric=dist_metric,
                normalize_feature=normalize_feature,
                visrank=visrank,
                visrank_topk=visrank_topk,
                save_dir=save_dir,
                use_metric_cuhk03=use_metric_cuhk03,
                ranks=ranks,
                lr_finder = lr_finder
            )
            if self.save_chkpt and not lr_finder:
                self.save_model(self.epoch, save_dir)
            if top1 and lr_finder:
                top1 = max(top1, top1_final)
                print(f"epoch: {self.epoch}\t top1: {top1}\t lr: {self.get_current_lr()}")

        elapsed = round(time.time() - time_start)
        elapsed = str(datetime.timedelta(seconds=elapsed))
        print('Elapsed {}'.format(elapsed))

        if self.writer is not None:
            self.writer.close()

        return top1

    def train(self, print_freq=10, fixbase_epoch=0, open_layers=None, lr_finder=False):
        losses = MetricMeter()
        batch_time = AverageMeter()
        data_time = AverageMeter()
        accuracy = AverageMeter()

        self.set_model_mode('train')

        self.two_stepped_transfer_learning(
            self.epoch, fixbase_epoch, open_layers
        )

        self.num_batches = len(self.train_loader)
        end = time.time()
        for self.batch_idx, data in enumerate(self.train_loader):
            data_time.update(time.time() - end)

            loss_summary, avg_acc = self.forward_backward(data)
            batch_time.update(time.time() - end)

            losses.update(loss_summary)
            accuracy.update(avg_acc)

            if not lr_finder and ((self.batch_idx + 1) % print_freq) == 0:
                nb_this_epoch = self.num_batches - (self.batch_idx + 1)
                nb_future_epochs = (self.max_epoch - (self.epoch + 1)) * self.num_batches
                eta_seconds = batch_time.avg * (nb_this_epoch+nb_future_epochs)
                eta_str = str(datetime.timedelta(seconds=int(eta_seconds)))
                print(
                    'epoch: [{0}/{1}][{2}/{3}]\t'
                    'time {batch_time.val:.3f} ({batch_time.avg:.3f})\t'
                    'data {data_time.val:.3f} ({data_time.avg:.3f})\t'
                    'cls acc {accuracy.val:.3f} ({accuracy.avg:.3f})\t'
                    'eta {eta}\t'
                    '{losses}\t'
                    'lr {lr:.6f}'.format(
                        self.epoch + 1,
                        self.max_epoch,
                        self.batch_idx + 1,
                        self.num_batches,
                        batch_time=batch_time,
                        data_time=data_time,
                        accuracy=accuracy,
                        eta=eta_str,
                        losses=losses,
                        lr=self.get_current_lr()
                    )
                )

            if self.writer is not None and not lr_finder:
                n_iter = self.epoch * self.num_batches + self.batch_idx
                self.writer.add_scalar('Train/time', batch_time.avg, n_iter)
                self.writer.add_scalar('Train/data', data_time.avg, n_iter)
                self.writer.add_scalar('Aux/lr', self.get_current_lr(), n_iter)
                self.writer.add_scalar('Accuracy/train', accuracy.avg, n_iter)
                for name, meter in losses.meters.items():
                    self.writer.add_scalar('Loss/' + name, meter.avg, n_iter)

            end = time.time()

        if not lr_finder:
            self.update_lr(output_avg_metric = losses.meters['loss'].avg)

    def forward_backward(self, data):
        raise NotImplementedError

    def test(
        self,
        epoch,
        dist_metric='euclidean',
        normalize_feature=False,
        visrank=False,
        visrank_topk=10,
        save_dir='',
        use_metric_cuhk03=False,
        ranks=(1, 5, 10, 20),
        rerank=False,
        lr_finder = False
    ):
        r"""Tests model on target datasets.

        .. note::

            This function has been called in ``run()``.

        .. note::

            The test pipeline implemented in this function suits both image- and
            video-reid. In general, a subclass of Engine only needs to re-implement
            ``extract_features()`` and ``parse_data_for_eval()`` (most of the time),
            but not a must. Please refer to the source code for more details.
        """
        self.set_model_mode('eval')
        targets = list(self.test_loader.keys())
        top1, mAP, top5 = [None]*3
        for dataset_name in targets:
            domain = 'source' if dataset_name in self.datamanager.sources else 'target'
            print('##### Evaluating {} ({}) #####'.format(dataset_name, domain))

            for model_name, model in self.models.items():
                if get_model_attr(model, 'classification'):
                    top1, top5, mAP = self._evaluate_classification(
                        model=model,
                        epoch=epoch,
                        data_loader=self.test_loader[dataset_name]['query'],
                        model_name=model_name,
                        dataset_name=dataset_name,
                        ranks=ranks,
                        lr_finder = lr_finder
                    )
                elif get_model_attr(model, 'contrastive'):
                    pass
                elif dataset_name == 'lfw':
                    self._evaluate_pairwise(
                        model=model,
                        epoch=epoch,
                        data_loader=self.test_loader[dataset_name]['pairs'],
                        model_name=model_name
                    )
                else:
                    top1, top5, mAP = self._evaluate_reid(
                        model=model,
                        epoch=epoch,
                        model_name=model_name,
                        dataset_name=dataset_name,
                        query_loader=self.test_loader[dataset_name]['query'],
                        gallery_loader=self.test_loader[dataset_name]['gallery'],
                        dist_metric=dist_metric,
                        normalize_feature=normalize_feature,
                        visrank=visrank,
                        visrank_topk=visrank_topk,
                        save_dir=save_dir,
                        use_metric_cuhk03=use_metric_cuhk03,
                        ranks=ranks,
                        rerank=rerank,
                        lr_finder = lr_finder
                    )
        return  top1, top5, mAP

    @torch.no_grad()
<<<<<<< HEAD
    def _evaluate_classification(self, model, epoch, data_loader, model_name, dataset_name, ranks, lr_finder=False):
        cmc, mAP, norm_cm = metrics.evaluate_classification(data_loader, model, self.use_gpu, ranks)
=======
    def _evaluate_classification(self, model, epoch, data_loader, model_name, dataset_name, ranks):
        labelmap = []
        if len(data_loader.dataset.classes) and len(model.classification_classes) and \
                len(data_loader.dataset.classes) < len(model.classification_classes):
            for class_name in sorted(data_loader.dataset.classes.keys()):
                labelmap.append(data_loader.dataset.classes[class_name])

        cmc, mAP, norm_cm = metrics.evaluate_classification(data_loader, model, self.use_gpu, ranks, labelmap)
>>>>>>> a6d045a8

        if self.writer is not None and not lr_finder:
            self.writer.add_scalar('Val/{}/{}/mAP'.format(dataset_name, model_name), mAP, epoch + 1)
            for i, r in enumerate(ranks):
                self.writer.add_scalar('Val/{}/{}/Rank-{}'.format(dataset_name, model_name, r), cmc[i], epoch + 1)

        if not lr_finder:
            print('** Results ({}) **'.format(model_name))
            print('mAP: {:.2%}'.format(mAP))
            for i, r in enumerate(ranks):
                print('Rank-{:<3}: {:.2%}'.format(r, cmc[i]))
            if norm_cm.shape[0] <= 20:
                metrics.show_confusion_matrix(norm_cm)

        return cmc[0], cmc[1], mAP

    @torch.no_grad()
    def _evaluate_pairwise(self, model, epoch, data_loader, model_name):
        same_acc, diff_acc, overall_acc, auc, avg_optimal_thresh = metrics.evaluate_lfw(
            data_loader, model, verbose=False
        )

        if self.writer is not None:
            self.writer.add_scalar('Val/LFW/{}/same_accuracy'.format(model_name), same_acc, epoch + 1)
            self.writer.add_scalar('Val/LFW/{}/diff_accuracy'.format(model_name), diff_acc, epoch + 1)
            self.writer.add_scalar('Val/LFW/{}/accuracy'.format(model_name), overall_acc, epoch + 1)
            self.writer.add_scalar('Val/LFW/{}/AUC'.format(model_name), auc, epoch + 1)

        print('\n** Results ({}) **'.format(model_name))
        print('Accuracy: {:.2%}'.format(overall_acc))
        print('Accuracy on positive pairs: {:.2%}'.format(same_acc))
        print('Accuracy on negative pairs: {:.2%}'.format(diff_acc))
        print('Average threshold: {:.2}'.format(avg_optimal_thresh))

    @torch.no_grad()
    def _evaluate_reid(
        self,
        model,
        epoch,
        dataset_name='',
        query_loader=None,
        gallery_loader=None,
        dist_metric='euclidean',
        normalize_feature=False,
        visrank=False,
        visrank_topk=10,
        save_dir='',
        use_metric_cuhk03=False,
        ranks=(1, 5, 10, 20),
        rerank=False,
        model_name='',
        lr_finder = False
    ):
        def _feature_extraction(data_loader):
            f_, pids_, camids_ = [], [], []
            for batch_idx, data in enumerate(data_loader):
                imgs, pids, camids = self.parse_data_for_eval(data)
                if self.use_gpu:
                    imgs = imgs.cuda()

                features = model(imgs),
                features = features.data.cpu()

                f_.append(features)
                pids_.extend(pids)
                camids_.extend(camids)

            f_ = torch.cat(f_, 0)
            pids_ = np.asarray(pids_)
            camids_ = np.asarray(camids_)

            return f_, pids_, camids_

        qf, q_pids, q_camids = _feature_extraction(query_loader)
        gf, g_pids, g_camids = _feature_extraction(gallery_loader)

        if normalize_feature:
            qf = F.normalize(qf, p=2, dim=1)
            gf = F.normalize(gf, p=2, dim=1)

        distmat = metrics.compute_distance_matrix(qf, gf, dist_metric)
        distmat = distmat.numpy()

        if rerank:
            distmat_qq = metrics.compute_distance_matrix(qf, qf, dist_metric)
            distmat_gg = metrics.compute_distance_matrix(gf, gf, dist_metric)
            distmat = re_ranking(distmat, distmat_qq, distmat_gg)

        cmc, mAP = metrics.evaluate_rank(
            distmat,
            q_pids,
            g_pids,
            q_camids,
            g_camids,
            use_metric_cuhk03=use_metric_cuhk03
        )

        if self.writer is not None and not lr_finder:
            self.writer.add_scalar('Val/{}/{}/mAP'.format(dataset_name, model_name), mAP, epoch + 1)
            for r in ranks:
                self.writer.add_scalar('Val/{}/{}/Rank-{}'.format(dataset_name, model_name, r), cmc[r - 1], epoch + 1)
        if not lr_finder:
            print('** Results ({}) **'.format(model_name))
            print('mAP: {:.2%}'.format(mAP))
            print('CMC curve')
            for r in ranks:
                print('Rank-{:<3}: {:.2%}'.format(r, cmc[r - 1]))

        if visrank and not lr_finder:
            visualize_ranked_results(
                distmat,
                self.datamanager.fetch_test_loaders(dataset_name),
                self.datamanager.data_type,
                width=self.datamanager.width,
                height=self.datamanager.height,
                save_dir=osp.join(save_dir, 'visrank_' + dataset_name),
                topk=visrank_topk
            )

        return cmc[0], cmc[1], mAP

    @staticmethod
    def compute_loss(criterion, outputs, targets, **kwargs):
        if isinstance(outputs, (tuple, list)):
            loss = DeepSupervision(criterion, outputs, targets, **kwargs)
        else:
            loss = criterion(outputs, targets, **kwargs)
        return loss

    @staticmethod
    def parse_data_for_train(data, output_dict=False, enable_masks=False, use_gpu=False):
        imgs = data[0]

        obj_ids = data[1]
        if use_gpu:
            imgs = imgs.cuda()
            obj_ids = obj_ids.cuda()

        if output_dict:
            if len(data) > 3:
                dataset_ids = data[3].cuda() if use_gpu else data[3]

                masks = None
                if enable_masks:
                    masks = data[4].cuda() if use_gpu else data[4]

                attr = [record.cuda() if use_gpu else record for record in data[5:]]
                if len(attr) == 0:
                    attr = None
            else:
                dataset_ids = torch.zeros_like(obj_ids)
                masks = None
                attr = None

            return dict(img=imgs, obj_id=obj_ids, dataset_id=dataset_ids, mask=masks, attr=attr)
        else:
            return imgs, obj_ids

    @staticmethod
    def parse_data_for_eval(data):
        imgs = data[0]
        obj_ids = data[1]
        cam_ids = data[2]

        return imgs, obj_ids, cam_ids

    def two_stepped_transfer_learning(self, epoch, fixbase_epoch, open_layers):
        """Two-stepped transfer learning.

        The idea is to freeze base layers for a certain number of epochs
        and then open all layers for training.

        Reference: https://arxiv.org/abs/1611.05244
        """

        if (epoch + 1) <= fixbase_epoch and open_layers is not None:
            print('* Only train {} (epoch: {}/{})'.format(open_layers, epoch + 1, fixbase_epoch))

            for model in self.models.values():
                open_specified_layers(model, open_layers, strict=False)
        else:
            for model in self.models.values():
                open_all_layers(model)<|MERGE_RESOLUTION|>--- conflicted
+++ resolved
@@ -448,10 +448,6 @@
         return  top1, top5, mAP
 
     @torch.no_grad()
-<<<<<<< HEAD
-    def _evaluate_classification(self, model, epoch, data_loader, model_name, dataset_name, ranks, lr_finder=False):
-        cmc, mAP, norm_cm = metrics.evaluate_classification(data_loader, model, self.use_gpu, ranks)
-=======
     def _evaluate_classification(self, model, epoch, data_loader, model_name, dataset_name, ranks):
         labelmap = []
         if len(data_loader.dataset.classes) and len(model.classification_classes) and \
@@ -460,7 +456,6 @@
                 labelmap.append(data_loader.dataset.classes[class_name])
 
         cmc, mAP, norm_cm = metrics.evaluate_classification(data_loader, model, self.use_gpu, ranks, labelmap)
->>>>>>> a6d045a8
 
         if self.writer is not None and not lr_finder:
             self.writer.add_scalar('Val/{}/{}/mAP'.format(dataset_name, model_name), mAP, epoch + 1)
